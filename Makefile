--- conflicted
+++ resolved
@@ -14,13 +14,8 @@
 CORE_TESTS += test/test_cryptle.py
 CORE_TESTS += test/test_event.py
 CORE_TESTS += test/test_metric.py
-<<<<<<< HEAD
 CORE_TESTS += test/test_paper.py
-=======
 CORE_TESTS += test/test_block.py
-
-PLUGIN_TESTS += test/test_paper.py
->>>>>>> 50891d84
 
 # tests that takes a long time e.g. IO intensive
 SLOW_TESTS += test/test_feed.py
