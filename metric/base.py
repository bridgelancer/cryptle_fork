--- conflicted
+++ resolved
@@ -189,17 +189,9 @@
     def report(self):
         pass
 
-<<<<<<< HEAD
 
 class TimeseriesWrapper(Metric):
     """Wrapper class for Timeseries and HistoricalTS.
-=======
-class TimeseriesWrapper:
-    ''' Wrapper class for Timeseries and HistoricalTS. The naming of TimeseriesWrapper, Timeseries
-    and Historical TS might subject to further changes.
-    values. It contains the value-computing object (Timeseries at the moment) and historical values
-    (HistoricalTS at the moment).
->>>>>>> 8951087a
 
     This class encapsulated the computational part and history storage part of
     time series data containers. It contains the value-computing object
