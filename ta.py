class ContinuousVWMA:

    # window is the number of seconds in the lookback window
    # Ticker (optional) is meta-info about what series is being tracked
    def __init__(self, lookback):
        self.ticks = []
        self.avg = 0
        self.volume = 0
        self.dollar_volume = 0

        self.lookback = lookback


    def update(self, price, volume, timestamp):

        # @THROW @HANDLE
        try:
            assert timestamp > self.ticks[0][2]
        except AssertionError:
            return
        except IndexError:
            pass

        self.last = price

        self.volume += volume
        self.dollar_volume += price * volume
        self.avg = self.dollar_volume / self.volume

        self.ticks.append((price, volume, timestamp))
        self.prune()


    def prune(self):
        now = self.ticks[-1][2]
        epoch = now - self.lookback

        while True:
            if self.ticks[0][2] <= epoch:
                tick = self.ticks.pop(0)

                self.volume -= tick[1]
                self.dollar_volume -= tick[0] * tick[1]
                self.avg = self.dollar_volume / self.volume
            else:
                break

    def high(self):
        return max(self.ticks)


    def low(self):
        return min(self.ticks)



class CandleBar:

    # bars: List of (open, close, high, low, nth minute bar)
    # This class is for storing the min-by-min bars the minute before the current tick
    def __init__(self, period):
        self.bars = []
        self.metrics = []
        self.period = period
        self.last_timestamp = None

        self.lookback = 100
        self.last = 0

    def __getitem__(self, item):
        return self.bars[item]


    def __len__(self):
        return len(self.bars)


    def update(self, price, timestamp):

        if self.last_timestamp == None:
            self.barmin = self.barmax = self.baropen = self.barclose = price
            self.last_timestamp = timestamp

        elif int(timestamp / self.period) != int(self.last_timestamp / self.period):
            self.bars.append([self.baropen, self.barclose, self.barmax, self.barmin, int(timestamp/self.period)])

            self.barmin = self.barmax = self.baropen = self.barclose = price
            self.last_timestamp = timestamp

            for metric in self.metrics:
                metric.update()

        elif int(timestamp / self.period) == int(self.last_timestamp / self.period):
            self.barmin = min(self.barmin, price)
            self.barmax = max(self.barmax, price)
            self.barclose = price

        self.last = price


    def prune(self, size):
        try:
            self.bars = self.bars[-size:]
        except IndexError:
            raise ("Empty CandleBar cannot be pruned!")



class ATR():

    def __init__(self, candle, lookback):
        self.candle = candle
        self.lookback = lookback
        self.init = []
        self.atr = 0

        candle.metrics.append(self)


    def update(self):
        if (len(self.init) < self.lookback):
            self.init.append(self.bars[-1][2] - self.bars[-1][3])
            self.atr = sum(self.init) / len(self.init)
        else:
            t1 = self.candle[-1][2] - self.candle[-1][3]
            t2 = abs(self.candle[-1][2] - self.candle[-2][1])
            t3 = abs(self.candle[-1][3] - self.candle[-2][1])
            tr = max(t1, t2, t3)
            self.atr = (self.atr * (self.lookback - 1) + tr) / self.lookback



class SMA():

    def __init__(self, candle, lookback):
        self.candle = candle
        self.lookback = lookback
        self.sma = 0

        candle.metrics.append(self)


    def update(self):
        self.sma = sum(self.candle[-self.lookback:]) / lookback



class WMA():

    def __init__(self, candle, lookback):
        self.candle = candle
        self.lookback = lookback
        self.wma= 0
        self.weight = [x / (lookback * (lookback + 1) / 2) for x in range(1, lookback + 1)]

        candle.metrics.append(self)


    def update(self, open_p = True):

        if len(self.candle) < (self.lookback-1):
            pass

        else:
            price_list = []
            bar_list = self.candle[-(self.lookback- 1):]

            if open_p == True:
                price_list = [x[0] for x in bar_list]
                price_list.append(self.candle.baropen)
            elif open_p == False:
                price_list = [x[1] for x in bar_list]
                price_list.append(self.candle.barclose)

            self.price_list_test = price_list
<<<<<<< HEAD
            weight = list(map(lambda x: x/sum(sequence), sequence))
            self.WMA = sum(p * w for p,w in zip(price_list, weight))
    
    def getWMA(self):
        if (len(self._bars) >= self.atr_lookback):
            return self.WMA
        else:
            raise RuntimeWarning("Weighted average not yet available")



                



=======
            self.wma = sum(p * w for p,w in zip(price_list, self.weight))
>>>>>>> 916e6479
<|MERGE_RESOLUTION|>--- conflicted
+++ resolved
@@ -173,22 +173,4 @@
                 price_list.append(self.candle.barclose)
 
             self.price_list_test = price_list
-<<<<<<< HEAD
-            weight = list(map(lambda x: x/sum(sequence), sequence))
-            self.WMA = sum(p * w for p,w in zip(price_list, weight))
-    
-    def getWMA(self):
-        if (len(self._bars) >= self.atr_lookback):
-            return self.WMA
-        else:
-            raise RuntimeWarning("Weighted average not yet available")
-
-
-
-                
-
-
-
-=======
             self.wma = sum(p * w for p,w in zip(price_list, self.weight))
->>>>>>> 916e6479
