from ta import *
from exchange import *
from datetime import datetime

import inspect
import json
import logging

logger = logging.getLogger('Cryptle')


# @HARDCODE @REGRESSION @TEMPORARY
def appendTimestamp(msg, t):
    return '{} At: {}'.format(msg, datetime.fromtimestamp(t).strftime("%d %H:%M:%S"))


def checkType(param, *types):
    valid_type = False

    for t in types:
        valid_type |= isinstance(param, t)

    if not valid_type:
        caller = inspect.stack()[1][3]
        passed = type(param).__name__
        expect = types[0].__name__

        fmt = "{} was passed to {} where {} is expected"
        msg = fmt.format(passed, caller, expect)

        raise TypeError(msg)


class Portfolio:

    def __init__(self, cash, balance=None, balance_value=None):
        checkType(cash, int, float)

        self.cash = cash

        if balance is None:
            self.balance = {}
            self.balance_value = {}
        else:
            self.balance = balance
            self.balance_value = balance_value


    def deposit(self, pair, amount, price=0):
        checkType(pair, str)
        checkType(amount, int, float)
        checkType(price, int, float)

        try:
            self.balance[pair] += amount
            self.balance_value[pair] += amount * price
        except KeyError:
            self.balance[pair] = amount
            self.balance_value[pair] = amount * price


    def withdraw(self, pair, amount):
        checkType(pair, str)
        checkType(amount, int, float)

        try:
            self.balance_value[pair] *= ((self.balance[pair] - amount) / self.balance[pair])
            self.balance[pair] -= amount
        except ZeroDivisionError:
            pass
        except KeyError:
            raise RuntimeWarning('Attempt was made to withdraw from an empty balance')


    def clear(self, pair):
        checkType(pair, str)
        self.balance[pair] = 0


    def clearAll(self):
        self.balance = {}


    def equity(self):
        asset = sum(self.balance_value.values())
        return self.cash + asset



class Strategy:

    # @HARDCODE Remove the exchange default
    # There will be regressions, so fix the, before removing the default
    def __init__(self, pair, portfolio, exchange=None):
        self.init_time = 0
        self.pair = pair
        self.portfolio = portfolio
        self.is_paper_trade = False

        if exchange == None:
            self.exchange = PaperExchange()
        else:
            self.exchange = exchange

        if isinstance(self.exchange, PaperExchange):
            self.is_paper_trade = True

        self.prev_crossover_time = None
        self.equity_at_risk = 0.1
        self.timelag_required = 30
        self.prev_sell_time = 0
        self.prev_tick_price = 0


    def hasBalance(self):
        try:
            return self.portfolio.balance[self.pair] > 0
        except:
            return False


    def hasCash(self):
        return self.portfolio.cash > 0


    def equity(self):
        return self.portfolio.equity()


    def marketBuy(self, amount, message=''):
        checkType(amount, int, float)
        checkType(message, str)
        assert amount > 0
<<<<<<< HEAD

        logger.debug('Placing market buy for {:8.5g} {} {:s}'.format(amount, self.pair.upper(), message))
        res = self.exchange.marketBuy(self.pair, amount)
=======
        assert price >= 0

        commission = 0.03

        logger.info('Buy  ' + str(amount) + ' ' + self.pair.upper() + ' @' + str(price) + ' ' + message)

        self.portfolio.deposit(self.pair, amount, price)
        self.portfolio.cash -= amount * price * (1 - commission/100)
>>>>>>> e33f8376

        self.cleanupBuy(res, message)


    def marketSell(self, amount, message=''):
        checkType(amount, int, float)
        checkType(message, str)
        assert amount > 0

<<<<<<< HEAD
        logger.debug('Placing market sell for {:8.5g} {} {:s}'.format(amount, self.pair.upper(), message))
        res = self.exchange.marketSell(self.pair, amount)

        self.cleanupSell(res, message)
=======
        commission = 0.03

        logger.info('Sell '  + str(amount) + ' ' + self.pair.upper() + ' @' + str(price) + ' ' + message)

        self.portfolio.withdraw(self.pair, amount)
        self.portfolio.cash += amount * price * (1 - commission/100)
>>>>>>> e33f8376


    def limitBuy(self, amount, price, message=''):
        checkType(amount, int, float)
        checkType(price, int, float)
        checkType(message, str)
        assert amount > 0
        assert price > 0

<<<<<<< HEAD
        logger.debug('Placing limit buy for {:8.5g} {} @${} {:s}'.format(amount, self.pair.upper(), price, message))
        res = self.exchange.limitBuy(self.pair, amount, price)
=======
    # @Inconsistent interface
    # @Deprecated
    # Fix the interface and it's dependent usage
    def sellAll(self, message='', price=0):
        return self.sell(self.portfolio.balance[self.pair], message, price)
>>>>>>> e33f8376

        self.cleanupBuy(res, message)


    def limitSell(self, amount, price, message=''):
        checkType(amount, int, float)
        checkType(price, int, float)
        checkType(message, str)
        assert amount > 0
        assert price > 0

        logger.debug('Placing limit sell for {:8.5g} {} @${} {:s}'.format(amount, self.pair.upper(), price, message))
        res = self.exchange.limitSell(self.pair, amount, price)

        self.cleanupSell(res, message)


    def cleanupBuy(self, res, message):
        price = res['price']
        amount = res['amount']

        self.portfolio.deposit(self.pair, amount, price)
        self.portfolio.cash -= amount * price

        logger.info('Bought {:8.5g} {} @${} {}'.format(amount, self.pair.upper(), price, message))


    def cleanupSell(self, res, message):
        price = res['price']
        amount = res['amount']

        self.portfolio.withdraw(self.pair, amount)
        self.portfolio.cash += amount * price

        logger.info('Sold   {:8.5g} {} @${} {}'.format(amount, self.pair.upper(), price, message))


    def unpackTick(self, tick):
        tick = json.loads(tick)
        price = tick['price']
        volume = tick['amount']
        timestamp = float(tick['timestamp'])

        if self.is_paper_trade:
            self.exchange.price = price
            self.exchange.volume = volume
            self.exchange.timestamp = timestamp

        return price, volume, timestamp


# @DEPRECATED
class OldStrat(Strategy):

    def __init__(self, pair, portfolio):
        super().__init__(pair, portfolio)
        self.five_min = ContinuousVWMA(300)
        self.eight_min = ContinuousVWMA(480)


    def __call__(self, tick):
        price, volume, timestamp = self.unpackTick(tick)

        self.five_min.update(price, volume, timestamp)
        self.eight_min.update(price, volume, timestamp)

        prev_crossover_time = self.prev_crossover_time
        prev_sell_time = self.prev_sell_time

        # @HARDCODE Volume of buy/sell
        if self.hasCash() and not self.hasBalance()  and self.five_min.avg > self.eight_min.avg:
            if prev_crossover_time is None:
                prev_crossover_time = timestamp
            elif timestamp - prev_crossover_time >= self.timelag_required:
                if timestamp - prev_sell_time >= 120:
                    self.marketbuy(1, '[Old strat]')
                    prev_crossover_time = None

        elif self.hasBalance() and self.five_min.avg < self.eight_min.avg:
            if prev_crossover_time is None:
                prev_crossover_time = timestamp
            elif timestamp - prev_crossover_time >= self.timelag_required:
                self.marketSell(1, '[Old strat]', price)
                prev_crossover_time = None
                prev_sell_time = timestamp
        else:
            prev_crossover_time = None

        self.prev_crossover_time = prev_crossover_time
        self.prev_sell_time = prev_sell_time


# @DEPRECATED
class RFStrat(Strategy):

    def __init__(self, pair, portfolio, message='[RF]', period=60, scope1=5, scope2=8):
        super().__init__(pair, portfolio)
        self.five_min = ContinuousVWMA(period * scope1)
        self.eight_min = ContinuousVWMA(period * scope2)
        self.message = message
        self.timelag_required = 30


    def __call__(self, tick):
        price, volume, timestamp = self.unpackTick(tick)

        self.five_min.update(price, volume, timestamp)
        self.eight_min.update(price, volume, timestamp)

        prev_tick_price = self.prev_tick_price
        prev_crossover_time = self.prev_crossover_time
        prev_sell_time = self.prev_sell_time

        if self.hasCash() and not self.hasBalance() and self.five_min.avg > self.eight_min.avg:
            logger.debug('RF identified uptrend')

            if prev_crossover_time is None:
                prev_crossover_time = timestamp
                prev_tick_price = price

            elif timestamp - prev_crossover_time >= self.timelag_required:
                logger.debug('RF identified last crossover was 30 secs ago')

                if timestamp - prev_sell_time >= 120 or price >= 1.0025 * prev_tick_price:

                    amount = self.equity_at_risk * self.equity() / price
                    self.marketBuy(amount, self.message)

                    prev_crossover_time = None
                    prev_tick_price = None

        elif self.hasBalance() and self.five_min.avg < self.eight_min.avg:
            logger.debug('RF identified downtrend')

            if prev_crossover_time is None:
                prev_crossover_time = timestamp

            elif timestamp - prev_crossover_time >= 5:
<<<<<<< HEAD
                self.marketSell(price, self.message)
=======
                self.sellAll(self.message, price)
>>>>>>> e33f8376

                prev_crossover_time = None
                prev_sell_time = timestamp

        else:
            prev_crossover_time = None

        self.prev_crossover_time = prev_crossover_time
        self.prev_sell_time = prev_sell_time


# @DEPRECATED
class ATRStrat(Strategy):

    def __init__(self, pair, portfolio, message='[ATR]', period=60, scope1=5, scope2=8):
        super().__init__(pair, portfolio)
        self.five_min = ContinuousVWMA(period * scope1)
        self.eight_min = ContinuousVWMA(period * scope2)
        self.bar = CandleBar(period, scope1)

        self.message = message

        self.upper_atr = 0.5
        self.lower_atr = 0.35


    def __call__(self, tick):
        price, volume, timestamp = self.unpackTick(tick)

        self.five_min.update(price, volume, timestamp)
        self.eight_min.update(price, volume, timestamp)
        self.bar.update(price, timestamp)

        prev_crossover_time = self.prev_crossover_time
        prev_sell_time = self.prev_sell_time

        try:
            atr = self.bar.getAtr()
            belowatr = self.bar.WMA < price - self.lower_atr * atr
            aboveatr = min(self.bar.WMA, self.eight_period_bar.WMA) > price + self.upper_atr * atr
            uptrend = self.bar.WMA > self.eight_period_bar.WMA
            downtrend = self.bar.WMA < self.eight_period_bar.WMA
        except RuntimeWarning:
            return

        if self.hasCash() and not self.hasBalance() and uptrend and belowatr:
            logger.debug('ATR identified uptrend and below ATR band')
            if prev_crossover_time is None:
                prev_crossover_time = timestamp

            elif timestamp - prev_crossover_time >= self.timelag_required:

                amount = self.equity_at_risk * self.equity() / price
                self.marketBuy(amount, self.message)

                prev_crossover_time = None

        elif self.hasBalance() and (downtrend or aboveatr):
            logger.debug('ATR identified downtrend and above ATR band')

            if prev_crossover_time is None:
                prev_crossover_time = timestamp

            elif timestamp - prev_crossover_time >= self.timelag_required:
                self.marketSell(price, self.message)
                prev_crossover_time = None
                prev_sell_time = timestamp

        else:
            prev_crossover_time = None

        self.prev_crossover_time = prev_crossover_time
        self.prev_sell_time = prev_sell_time



class WMAStrat(Strategy):

    def __init__(self, pair, portfolio, message='[WMA]', period=180, scope1=5, scope2=8):
        super().__init__(pair, portfolio)
        self.bar = CandleBar(period)
        self.ATR_5 = ATR(self.bar, scope1)
        self.WMA_5 = WMA(self.bar, scope1)
        self.WMA_8 = WMA(self.bar, scope2)

        self.message = message

        self.upper_atr = 0.5
        self.lower_atr = 0.5

    def __call__(self, tick):
        price, volume, timestamp = self.unpackTick(tick)
        if self.init_time == 0:
            self.init_time = timestamp

        self.bar.update(price, timestamp)

        if timestamp < self.init_time + self.WMA_8.lookback * self.bar.period:
            return

        prev_crossover_time = self.prev_crossover_time
        prev_sell_time = self.prev_sell_time

        try:
            atr = self.ATR_5.atr
            belowatr = max(self.WMA_5.wma, self.WMA_8.wma) < price - self.lower_atr * atr
            aboveatr = min(self.WMA_5.wma, self.WMA_8.wma) > price + self.upper_atr * atr
        except RuntimeWarning:
            return

        uptrend   = self.WMA_5.wma > self.WMA_8.wma
        downtrend = self.WMA_5.wma < self.WMA_8.wma

        # @HARDCODE Buy/Sell message
        if self.hasCash() and not self.hasBalance() and uptrend and belowatr:
            #logger.debug('WMA identified uptrend and below WMA band')
            if prev_crossover_time is None:
                prev_crossover_time = timestamp

            elif timestamp - prev_crossover_time >= self.timelag_required:

                amount = self.equity_at_risk * self.equity() / price
<<<<<<< HEAD
                self.marketBuy(amount, self.message)
=======
                self.buy(amount, appendTimestamp(self.message, timestamp), price)
>>>>>>> e33f8376

                prev_crossover_time = None

        elif self.hasBalance() and (downtrend or aboveatr):
            #logger.debug('WMA identified downtrend and above WMA band')

            if prev_crossover_time is None:
                prev_crossover_time = timestamp

            elif timestamp - prev_crossover_time >= self.timelag_required:
<<<<<<< HEAD
                self.marketSell(price, self.message)
=======
                self.sellAll(appendTimestamp(self.message, timestamp), price)
>>>>>>> e33f8376
                prev_crossover_time = None
                prev_sell_time = timestamp

        else:
            prev_crossover_time = None

        self.prev_crossover_time = prev_crossover_time
        self.prev_sell_time = prev_sell_time

class WMAModStrat(Strategy):

    def __init__(self, pair, portfolio, message='[WMA Mod]', period=180, scope1=5, scope2=8):
        super().__init__(pair, portfolio)
        self.bar = CandleBar(period)
        self.ATR_5 = ATR(self.bar, scope1)
        self.WMA_5 = WMA(self.bar, scope1)
        self.WMA_8 = WMA(self.bar, scope2)

        self.message = message

        self.upper_atr = 0.5
        self.lower_atr = 0.5
        self.can_sell = False
        self.entry_time = None


    def __call__(self, tick):
        price, volume, timestamp = self.unpackTick(tick)
        self.bar.update(price, timestamp)
        if self.init_time == 0:
            self.init_time = timestamp

        if timestamp < self.init_time + self.WMA_8.lookback * self.bar.period:
            return

        prev_crossover_time = self.prev_crossover_time
        prev_sell_time      = self.prev_sell_time
        entry_time          = self.entry_time
        can_sell            = self.can_sell

        # @ta should not raise RuntimeWarning
        try:
            atr = self.ATR_5.atr

            belowatr = max(self.WMA_5.wma, self.WMA_8.wma) < price - self.lower_atr * atr
            aboveatr = min(self.WMA_5.wma, self.WMA_8.wma) > price + self.upper_atr * atr
        except RuntimeWarning:
            return

        uptrend   = self.WMA_5.wma > self.WMA_8.wma
        downtrend = self.WMA_5.wma < self.WMA_8.wma

        # @HARDCODE Buy/Sell message
        if self.hasCash() and not self.hasBalance() and belowatr:
            #logger.debug('ATR identified uptrend and below ATR band')
            if prev_crossover_time is None:
                prev_crossover_time = timestamp

            elif timestamp - prev_crossover_time >= self.timelag_required:

                amount = self.equity_at_risk * self.equity() / price
                self.buy(amount, appendTimestamp(self.message, timestamp), price)

                prev_crossover_time = None

                if uptrend:
                    can_sell = True
                elif downtrend:
                    can_sell = False
                entry_time = timestamp

        elif self.hasBalance():
            if not can_sell and uptrend:
                can_sell = True
            elif (can_sell and downtrend) or (not can_sell and aboveatr):
                # logger.debug('ATR identified downtrend')
                if prev_crossover_time is None:
                    prev_crossover_time = timestamp

                elif timestamp - prev_crossover_time >= self.timelag_required:
                    self.sellAll(appendTimestamp(self.message, timestamp), price)
                    prev_crossover_time = None
                    prev_sell_time = timestamp
                    entry_time = None

        else:
            prev_crossover_time = None

        self.prev_crossover_time = prev_crossover_time
        self.prev_sell_time = prev_sell_time
        self.entry_time = entry_time
        self.can_sell = can_sell

# @To be implemented
class WMADiscreteStrat(Strategy):

    def __init__(self, pair, portfolio, message='[WMA Mod]', period=180, scope1=5, scope2=8):
        super().__init__(pair, portfolio)
        self.bar = CandleBar(period)
        self.ATR_5 = ATR(self.bar, scope1)
        self.WMA_5 = WMA(self.bar, scope1)
        self.WMA_8 = WMA(self.bar, scope2)

        self.message = message

        self.upper_atr = 0.5
        self.lower_atr = 0.5
        self.can_sell = False
        self.entry_time = None


    def __call__(self, tick):
        price, volume, timestamp = self.unpackTick(tick)
        self.bar.update(price, timestamp)
        if self.init_time == 0:
            self.init_time = timestamp

        if timestamp < self.init_time + self.WMA_8.lookback * self.bar.period:
            return

        prev_crossover_time = self.prev_crossover_time
        prev_sell_time = self.prev_sell_time
        entry_time = self.entry_time
        can_sell = self.can_sell

        # @ta should not raise RuntimeWarning
        try:
            atr = self.ATR_5.atr

            belowatr = max(self.WMA_5.wma, self.WMA_8.wma) < price - self.lower_atr * atr
            aboveatr = min(self.WMA_5.wma, self.WMA_8.wma) > price + self.upper_atr * atr
        except RuntimeWarning:
            return

        uptrend   = self.WMA_5.wma > self.WMA_8.wma
        downtrend = self.WMA_5.wma < self.WMA_8.wma


        # @HARDCODE Buy/Sell message
        if self.hasCash() and not self.hasBalance() and belowatr:
            #logger.debug('ATR identified uptrend and below ATR band')
            if prev_crossover_time is None:
                prev_crossover_time = timestamp

            elif timestamp - prev_crossover_time >= self.timelag_required:

                amount = self.equity_at_risk * self.equity() / price
                self.buy(amount, appendTimestamp(self.message, timestamp), price)

                prev_crossover_time = None

                if uptrend:
                    can_sell = True
                elif downtrend:
                    can_sell = False
                entry_time = timestamp

        elif self.hasBalance():
            if not can_sell and uptrend:
                can_sell = True
            elif (can_sell and downtrend) or (not can_sell and aboveatr):
                # logger.debug('ATR identified downtrend')
                if prev_crossover_time is None:
                    prev_crossover_time = timestamp

                elif timestamp - prev_crossover_time >= self.timelag_required:
                    self.sellAll(appendTimestamp(self.message, timestamp), price)
                    prev_crossover_time = None
                    prev_sell_time = timestamp
                    entry_time = None

        else:
            prev_crossover_time = None

        self.prev_crossover_time = prev_crossover_time
        self.prev_sell_time = prev_sell_time
        self.entry_time = entry_time
        self.can_sell = can_sell


class VWMAStrat(Strategy):

    def __init__(self, pair, portfolio, message='', period=60, shorttrend=5, longtrend=10):
        super().__init__(pair, portfolio)
        self.message = message

        self.shorttrend = ContinuousVWMA(period * shorttrend)
        self.longtrend = ContinuousVWMA(period * longtrend)
        self.entered = False
        self.prev_trend = True
        self.amount = 0

    def __call__(self, tick):
        price, volume, timestamp = self.unpackTick(tick)

        self.shorttrend.update(price, volume, timestamp)
        self.longtrend.update(price, volume, timestamp)

        if self.prev_crossover_time == None:
            self.prev_crossover_time = timestamp
            return

        trend = self.shorttrend.avg > self.longtrend.avg

        # Checks if there has been a crossing of VWMA
        if self.prev_trend != trend:
            # Set new cross time and latest trend direction (True for up, False for down)
            self.prev_crossover_time = timestamp
            self.prev_trend = trend

            if trend: trend_str = 'upwards'
            else: trend_str = 'downwards'

            logger.debug('VWMA identified crossing ' + trend_str)
            return

        # Filter out temporary breakouts in either direction
        elif timestamp < self.prev_crossover_time + self.timelag_required:
            return

        # Confirm there has been a trend, set more readable variables
        else:
            confirm_up = trend
            confirm_down = not trend

        if not self.entered and self.hasCash() and confirm_up:
            self.amount = self.equity_at_risk * self.equity() / price
            self.marketBuy(self.amount, self.message)
            self.entered = True

        elif self.entered and confirm_down:
<<<<<<< HEAD
            self.marketSell(self.amount, self.message)
            self.entered = False
=======
            self.sell(self.amount, self.message, price)
            self.entered = False
>>>>>>> e33f8376
<|MERGE_RESOLUTION|>--- conflicted
+++ resolved
@@ -131,20 +131,9 @@
         checkType(amount, int, float)
         checkType(message, str)
         assert amount > 0
-<<<<<<< HEAD
 
         logger.debug('Placing market buy for {:8.5g} {} {:s}'.format(amount, self.pair.upper(), message))
         res = self.exchange.marketBuy(self.pair, amount)
-=======
-        assert price >= 0
-
-        commission = 0.03
-
-        logger.info('Buy  ' + str(amount) + ' ' + self.pair.upper() + ' @' + str(price) + ' ' + message)
-
-        self.portfolio.deposit(self.pair, amount, price)
-        self.portfolio.cash -= amount * price * (1 - commission/100)
->>>>>>> e33f8376
 
         self.cleanupBuy(res, message)
 
@@ -154,19 +143,10 @@
         checkType(message, str)
         assert amount > 0
 
-<<<<<<< HEAD
         logger.debug('Placing market sell for {:8.5g} {} {:s}'.format(amount, self.pair.upper(), message))
         res = self.exchange.marketSell(self.pair, amount)
 
         self.cleanupSell(res, message)
-=======
-        commission = 0.03
-
-        logger.info('Sell '  + str(amount) + ' ' + self.pair.upper() + ' @' + str(price) + ' ' + message)
-
-        self.portfolio.withdraw(self.pair, amount)
-        self.portfolio.cash += amount * price * (1 - commission/100)
->>>>>>> e33f8376
 
 
     def limitBuy(self, amount, price, message=''):
@@ -176,16 +156,8 @@
         assert amount > 0
         assert price > 0
 
-<<<<<<< HEAD
         logger.debug('Placing limit buy for {:8.5g} {} @${} {:s}'.format(amount, self.pair.upper(), price, message))
         res = self.exchange.limitBuy(self.pair, amount, price)
-=======
-    # @Inconsistent interface
-    # @Deprecated
-    # Fix the interface and it's dependent usage
-    def sellAll(self, message='', price=0):
-        return self.sell(self.portfolio.balance[self.pair], message, price)
->>>>>>> e33f8376
 
         self.cleanupBuy(res, message)
 
@@ -268,7 +240,7 @@
             if prev_crossover_time is None:
                 prev_crossover_time = timestamp
             elif timestamp - prev_crossover_time >= self.timelag_required:
-                self.marketSell(1, '[Old strat]', price)
+                self.marketSell(1, '[Old strat]')
                 prev_crossover_time = None
                 prev_sell_time = timestamp
         else:
@@ -311,7 +283,7 @@
 
                 if timestamp - prev_sell_time >= 120 or price >= 1.0025 * prev_tick_price:
 
-                    amount = self.equity_at_risk * self.equity() / price
+                    amount = self.portfolio.balance[self.pair]
                     self.marketBuy(amount, self.message)
 
                     prev_crossover_time = None
@@ -324,11 +296,9 @@
                 prev_crossover_time = timestamp
 
             elif timestamp - prev_crossover_time >= 5:
-<<<<<<< HEAD
-                self.marketSell(price, self.message)
-=======
-                self.sellAll(self.message, price)
->>>>>>> e33f8376
+
+                amount = self.equity_at_risk * self.equity() / price
+                self.marketSell(amount, appendTimestamp(self.message, timestamp))
 
                 prev_crossover_time = None
                 prev_sell_time = timestamp
@@ -393,7 +363,10 @@
                 prev_crossover_time = timestamp
 
             elif timestamp - prev_crossover_time >= self.timelag_required:
-                self.marketSell(price, self.message)
+
+                amount = self.portfolio.balance[self.pair]
+                self.marketSell(amount, appendTimestamp(self.message, timestamp))
+
                 prev_crossover_time = None
                 prev_sell_time = timestamp
 
@@ -451,11 +424,7 @@
             elif timestamp - prev_crossover_time >= self.timelag_required:
 
                 amount = self.equity_at_risk * self.equity() / price
-<<<<<<< HEAD
-                self.marketBuy(amount, self.message)
-=======
-                self.buy(amount, appendTimestamp(self.message, timestamp), price)
->>>>>>> e33f8376
+                self.marketBuy(amount, appendTimestamp(self.message, timestamp))
 
                 prev_crossover_time = None
 
@@ -466,11 +435,10 @@
                 prev_crossover_time = timestamp
 
             elif timestamp - prev_crossover_time >= self.timelag_required:
-<<<<<<< HEAD
-                self.marketSell(price, self.message)
-=======
-                self.sellAll(appendTimestamp(self.message, timestamp), price)
->>>>>>> e33f8376
+
+                amount = self.portfolio.balance[self.pair]
+                self.marketSell(amount, appendTimestamp(self.message, timestamp))
+
                 prev_crossover_time = None
                 prev_sell_time = timestamp
 
@@ -532,7 +500,7 @@
             elif timestamp - prev_crossover_time >= self.timelag_required:
 
                 amount = self.equity_at_risk * self.equity() / price
-                self.buy(amount, appendTimestamp(self.message, timestamp), price)
+                self.marketBuy(amount, appendTimestamp(self.message, timestamp))
 
                 prev_crossover_time = None
 
@@ -551,7 +519,10 @@
                     prev_crossover_time = timestamp
 
                 elif timestamp - prev_crossover_time >= self.timelag_required:
-                    self.sellAll(appendTimestamp(self.message, timestamp), price)
+
+                    amount = self.portfolio.balance[self.pair]
+                    self.marketSell(amount, appendTimestamp(self.message, timestamp))
+
                     prev_crossover_time = None
                     prev_sell_time = timestamp
                     entry_time = None
@@ -618,7 +589,7 @@
             elif timestamp - prev_crossover_time >= self.timelag_required:
 
                 amount = self.equity_at_risk * self.equity() / price
-                self.buy(amount, appendTimestamp(self.message, timestamp), price)
+                self.marketBuy(amount, appendTimestamp(self.message, timestamp))
 
                 prev_crossover_time = None
 
@@ -637,7 +608,10 @@
                     prev_crossover_time = timestamp
 
                 elif timestamp - prev_crossover_time >= self.timelag_required:
-                    self.sellAll(appendTimestamp(self.message, timestamp), price)
+
+                    amount = self.portfolio.balance[self.pair]
+                    self.marketSell(amount, appendTimestamp(self.message, timestamp))
+
                     prev_crossover_time = None
                     prev_sell_time = timestamp
                     entry_time = None
@@ -702,10 +676,5 @@
             self.entered = True
 
         elif self.entered and confirm_down:
-<<<<<<< HEAD
             self.marketSell(self.amount, self.message)
             self.entered = False
-=======
-            self.sell(self.amount, self.message, price)
-            self.entered = False
->>>>>>> e33f8376
