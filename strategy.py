from ta import *
from exchange import *

import json
import logging
import datetime
logger = logging.getLogger('Cryptle')


class Portfolio:

    def __init__(self, cash, balance=None, balance_value=None):
        self.cash = cash

        if balance is None:
            self.balance = {}
            self.balance_value = {}
        else:
            self.balance = balance
            self.balance_value = balance_value


    def deposit(self, pair, amount, price=0):

        try:
            self.balance[pair] += amount
            self.balance_value[pair] += amount * price
        except KeyError:
            self.balance[pair] = amount
            self.balance_value[pair] = amount * price


    def withdraw(self, pair, amount):
        try:
            self.balance_value[pair] *= (self.balance[pair] - amount)/ self.balance_value[pair]
            self.balance[pair] -= amount
        except (KeyError, ZeroDivisionError):
            raise RuntimeWarning('Attempt was made to withdraw from an empty balance')


    def clear(self, pair):
        self.balance[pair] = 0


    def clearAll(self, pair):
        self.balance = {}


    def equity(self):
        asset = sum(self.balance_value.values())
        return self.cash + asset



class Strategy:

    # @HARDCODE Remove the exchange default
    # There will be regressions, so fix the, before removing the default
    def __init__(self, pair, portfolio, exchange=None):
        self.pair = pair
        self.portfolio = portfolio

        if (exchange == None):
            self.exchange = PaperExchange()

        self.prev_crossover_time = None
        self.equity_at_risk = 0.1
        self.timelag_required = 30
        self.prev_sell_time = 0
        self.prev_tick_price = 0


    def hasBalance(self):
        try:
            return self.portfolio.balance[self.pair] > 0
        except:
            return False


    def hasCash(self):
        return self.portfolio.cash > 0


    def equity(self):
        return self.portfolio.equity()


<<<<<<< HEAD
    def buy(self, amount, price, timestamp, message=''):
=======
    def buy(self, amount, message='', price=0):
>>>>>>> 2aa3cd31
        assert isinstance(amount, int) or isinstance(amount, float)
        assert isinstance(message, str)
        assert price >= 0

<<<<<<< HEAD
        logger.info('Buy  ' + str(amount) + ' ' + self.pair.upper() + ' @' + str(price) + ' ' + message + ' Then:' + str(datetime.datetime.fromtimestamp(timestamp)))
        self.portfolio.deposit(self.pair, amount)
=======
        logger.info('Buy  ' + str(amount) + ' ' + self.pair.upper() + ' @' + str(price) + ' ' + message)

        self.portfolio.deposit(self.pair, amount, price)
>>>>>>> 2aa3cd31
        self.portfolio.cash -= amount * price

        if price:
            return self.limitBuy(amount, price, message)
        else:
            return self.marketbuy(amount, message)


<<<<<<< HEAD
    def sell(self, amount, price, timestamp, message=''):
=======
    def sell(self, amount, message='', price=0):
>>>>>>> 2aa3cd31
        assert isinstance(amount, int) or isinstance(amount, float)
        assert isinstance(message, str)
        assert price >= 0

<<<<<<< HEAD
        logger.info('Sell '  + str(amount) + ' ' + self.pair.upper() + ' @' + str(price) + ' ' + message + ' Then:'+ str(datetime.datetime.fromtimestamp(timestamp)))
=======
        logger.info('Sell '  + str(amount) + ' ' + self.pair.upper() + ' @' + str(price) + ' ' + message)

>>>>>>> 2aa3cd31
        self.portfolio.withdraw(self.pair, amount)
        self.portfolio.cash += amount * price

        if price:
            return self.limitBuy(amount, price, message)
        else:
            return self.marketbuy(amount, message)


    # @Inconsistent interface
    # @Deprecated
    # Fix the interface and it's dependent usage
    def sellAll(self, price=0, message=''):
        return self.sell(self.portfolio.balance[self.pair], message, price)


    def marketBuy(self, amount, message=''):
        assert isinstance(amount, int) or isinstance(amount, float)
        assert isinstance(message, str)

        return self.exchange.marketBuy(self.pair, amount)


    def marketSell(self, amount, message=''):
        assert isinstance(amount, int) or isinstance(amount, float)
        assert isinstance(message, str)

        return self.exchange.marketSell(self.pair, amount)


    def limitBuy(self, amount, price, message=''):
        assert isinstance(amount, int) or isinstance(amount, float)
        assert isinstance(message, str)
        assert price > 0

        return self.exchange.limitBuy(self.pair, amount, price)


    def limitBuy(self, amount, price, message=''):
        assert isinstance(amount, int) or isinstance(amount, float)
        assert isinstance(message, str)
        assert price > 0

<<<<<<< HEAD
    def sellAll(self, price, timestamp, message=''):
        amount = self.portfolio.balance[self.pair]
        self.sell(amount, price, timestamp, message)
=======
        return self.exchange.limitSell(self.pair, amount, price)
>>>>>>> 2aa3cd31


    @staticmethod
    def unpackTick(tick):
        tick = json.loads(tick)
        price = tick['price']
        volume = tick['amount']
        timestamp = float(tick['timestamp'])
        return price, volume, timestamp


# @DEPRECATED
# Hasn't been updated to use the new Strategy/Portfolio API
class OldStrat(Strategy):

    def __init__(self, pair, portfolio):
        super().__init__(pair, portfolio)
        self.five_min = MovingWindow(300)
        self.eight_min = MovingWindow(480)


    def __call__(self, tick):
        price, volume, timestamp = self.unpackTick(tick)

        self.five_min.update(price, volume, timestamp)
        self.eight_min.update(price, volume, timestamp)

        prev_crossover_time = self.prev_crossover_time
        prev_sell_time = self.prev_sell_time

        # @HARDCODE Timelag required
        # @HARDCODE Buy/Sell message
        # @HARDCODE Volume of buy/sell
        if self.hasCash() and not self.hasBalance()  and self.five_min.avg > self.eight_min.avg:
            if prev_crossover_time is None:
                prev_crossover_time = timestamp
            elif timestamp - prev_crossover_time >= self.timelag_required:
                if timestamp - prev_sell_time >= 120:
                    self.buy(1, price, '[Old strat]')
                    prev_crossover_time = None

        elif self.hasBalance() and self.five_min.avg < self.eight_min.avg:
            if prev_crossover_time is None:
                prev_crossover_time = timestamp
            elif timestamp - prev_crossover_time >= self.timelag_required:
                self.sell(1, '[Old strat]', price)
                prev_crossover_time = None
                prev_sell_time = timestamp
        else:
            prev_crossover_time = None

        self.prev_crossover_time = prev_crossover_time
        self.prev_sell_time = prev_sell_time



class RFStrat(Strategy):

    def __init__(self, pair, portfolio, message='[RF]', period=60, scope1=5, scope2=8):
        super().__init__(pair, portfolio)
        self.five_min = MovingWindow(period * scope1)
        self.eight_min = MovingWindow(period * scope2)
        self.message = message


    def __call__(self, tick):
        price, volume, timestamp = self.unpackTick(tick)

        self.five_min.update(price, volume, timestamp)
        self.eight_min.update(price, volume, timestamp)

        prev_tick_price = self.prev_tick_price
        prev_crossover_time = self.prev_crossover_time
        prev_sell_time = self.prev_sell_time

        if self.hasCash() and not self.hasBalance() and self.five_min.avg > self.eight_min.avg:
            logger.debug('RF identified uptrend')

            if prev_crossover_time is None:
                prev_crossover_time = timestamp
                prev_tick_price = price

            elif timestamp - prev_crossover_time >= 30:
                logger.debug('RF identified last crossover was 30 secs ago')

                if timestamp - prev_sell_time >= 120 or price >= 1.0025 * prev_tick_price:

                    amount = self.equity_at_risk * self.equity() / price
                    self.buy(amount, self.message, price)

                    prev_crossover_time = None
                    prev_tick_price = None

        elif self.hasBalance() and self.five_min.avg < self.eight_min.avg:
            logger.debug('RF identified downtrend')

            if prev_crossover_time is None:
                prev_crossover_time = timestamp

            elif timestamp - prev_crossover_time >= 5:
                self.sellAll(price, self.message)

                prev_crossover_time = None
                prev_sell_time = timestamp

        else:
            prev_crossover_time = None

        self.prev_crossover_time = prev_crossover_time
        self.prev_sell_time = prev_sell_time



class ATRStrat(Strategy):

    def __init__(self, pair, portfolio, message='[ATR]', period=60, scope1=5, scope2=8):
        super().__init__(pair, portfolio)
        self.five_min = MovingWindow(period * scope1)
        self.eight_min = MovingWindow(period * scope2)
        self.bar = CandleBar(period, scope1)
        self.message = message

        self.upper_atr = 0.5
        self.lower_atr = 0.35


    def __call__(self, tick):
        price, volume, timestamp = self.unpackTick(tick)

        self.five_min.update(price, volume, timestamp)
        self.eight_min.update(price, volume, timestamp)
        self.bar.update(price, timestamp)

        prev_crossover_time = self.prev_crossover_time
        prev_sell_time = self.prev_sell_time

        try:
            atr = self.bar.getAtr()
            belowatr = self.five_min.avg < price - self.lower_atr * atr
            aboveatr = min(self.five_min.avg, self.eight_min.avg) > price + self.upper_atr * atr
        except RuntimeWarning:
            return

        uptrend = self.five_min.avg > self.eight_min.avg
        downtrend = self.five_min.avg < self.eight_min.avg

        # @HARDCODE Buy/Sell message
        if self.hasCash() and not self.hasBalance() and uptrend and belowatr:
            logger.debug('ATR identified uptrend and below ATR band')
            if prev_crossover_time is None:
                prev_crossover_time = timestamp

            elif timestamp - prev_crossover_time >= self.timelag_required:

                amount = self.equity_at_risk * self.equity() / price
                self.buy(amount, self.message, price)

                prev_crossover_time = None

        elif self.hasBalance() and (downtrend or aboveatr):
            logger.debug('ATR identified downtrend and above ATR band')

            if prev_crossover_time is None:
                prev_crossover_time = timestamp

            elif timestamp - prev_crossover_time >= self.timelag_required:
                self.sellAll(price, self.message)
                prev_crossover_time = None
                prev_sell_time = timestamp

        else:
            prev_crossover_time = None

        self.prev_crossover_time = prev_crossover_time
        self.prev_sell_time = prev_sell_time

<<<<<<< HEAD
class WMAStrat(Strategy):

    def __init__(self, pair, portfolio, message='[ATR]', period=180, scope1=5, scope2=8):
=======


class WMAStrat(Strategy):

    def __init__(self, pair, portfolio, message='[WMA]', period=60, scope1=5, scope2=8):
>>>>>>> 2aa3cd31
        super().__init__(pair, portfolio)
        self.five_min_bar = CandleBar(period, scope1) # not yet implemented
        self.eight_min_bar = CandleBar(period, scope2) # not yet implemented
        self.message = message

        self.upper_atr = 0.35
        self.lower_atr = 0.35

    def __call__(self, tick):
        price, volume, timestamp = self.unpackTick(tick)

        self.five_min_bar.update(price, timestamp)
        self.eight_min_bar.update(price, timestamp)

        prev_crossover_time = self.prev_crossover_time
        prev_sell_time = self.prev_sell_time

        try:
            atr = self.five_min_bar.getAtr()
            belowatr = self.five_min_bar.WMA < price - self.lower_atr * atr
            aboveatr = min(self.five_min_bar.WMA, self.eight_min_bar.WMA) > price + self.upper_atr * atr
        except RuntimeWarning:
            return

        uptrend = self.five_min_bar.WMA > self.eight_min_bar.WMA
        downtrend = self.five_min_bar.WMA < self.eight_min_bar.WMA

        # @HARDCODE Buy/Sell message
        if self.hasCash() and not self.hasBalance() and uptrend and belowatr:
<<<<<<< HEAD
            #logger.debug('ATR identified uptrend and below ATR band')
=======
            logger.debug('WMA identified uptrend and below WMA band')
>>>>>>> 2aa3cd31
            if prev_crossover_time is None:
                prev_crossover_time = timestamp

            elif timestamp - prev_crossover_time >= self.timelag_required:

                amount = self.equity_at_risk * self.equity() / price
<<<<<<< HEAD
                self.buy(amount, price, timestamp, self.message)

                prev_crossover_time = None

        elif self.hasBalance() and (downtrend):
            #logger.debug('ATR identified downtrend and above ATR band')
=======
                self.buy(amount, self.message, price)

                prev_crossover_time = None

        elif self.hasBalance() and (downtrend or aboveatr):
            logger.debug('WMA identified downtrend and above WMA band')
>>>>>>> 2aa3cd31

            if prev_crossover_time is None:
                prev_crossover_time = timestamp

            elif timestamp - prev_crossover_time >= self.timelag_required:
                self.sellAll(price, timestamp, self.message)
                prev_crossover_time = None
                prev_sell_time = timestamp

        else:
            prev_crossover_time = None

        self.prev_crossover_time = prev_crossover_time
        self.prev_sell_time = prev_sell_time

<<<<<<< HEAD
class WMAModStrat(Strategy):

    def __init__(self, pair, portfolio, message='[ATR]', period=180, scope1=5, scope2=8):
        super().__init__(pair, portfolio)
        self.five_min_bar = CandleBar(period, scope1)
        self.eight_min_bar = CandleBar(period, scope2)
        self.message = message

        self.upper_atr = 0.35
        self.lower_atr = 0.35
        self.can_sell = False
        self.entry_time = None


    def __call__(self, tick):
        price, volume, timestamp = self.unpackTick(tick)

        self.five_min_bar.update(price, timestamp)
        self.eight_min_bar.update(price, timestamp)

        prev_crossover_time = self.prev_crossover_time
        prev_sell_time = self.prev_sell_time
        entry_time = self.entry_time
        can_sell = self.can_sell

        try:
            atr = self.five_min_bar.getAtr()
            belowatr = self.five_min_bar.WMA < price - self.lower_atr * atr
            aboveatr = min(self.five_min_bar.WMA, self.eight_min_bar.WMA) > price + self.upper_atr * atr
        except RuntimeWarning:
            return

        uptrend = self.five_min_bar.WMA > self.eight_min_bar.WMA
        downtrend = self.five_min_bar.WMA < self.eight_min_bar.WMA

        # @HARDCODE Buy/Sell message
        if self.hasCash() and not self.hasBalance() and belowatr:
            #logger.debug('ATR identified uptrend and below ATR band')
            if prev_crossover_time is None:
                prev_crossover_time = timestamp

            elif timestamp - prev_crossover_time >= self.timelag_required:

                amount = self.equity_at_risk * self.equity() / price
                self.buy(amount, price, timestamp, self.message)

                prev_crossover_time = None

                if uptrend:
                    can_sell = True
                elif downtrend:
                    can_sell = False
                entry_time = timestamp

        elif self.hasBalance():
            if not can_sell and uptrend:
                can_sell = True
            elif can_sell and downtrend:
                # logger.debug('ATR identified downtrend')
                if prev_crossover_time is None:
                    prev_crossover_time = timestamp

                elif timestamp - prev_crossover_time >= self.timelag_required:
                    self.sellAll(price, timestamp, self.message)
                    prev_crossover_time = None
                    prev_sell_time = timestamp
                    entry_time = None

        else:
            prev_crossover_time = None

        self.prev_crossover_time = prev_crossover_time
        self.prev_sell_time = prev_sell_time
        self.entry_time = entry_time
        self.can_sell = can_sell

class WMADiscreteStrat(Strategy):

    def __init__(self, pair, portfolio, message='[ATR]', period=60, scope1=5, scope2=8):
        super().__init__(pair, portfolio)
        self.five_min_bar = CandleBar(period, scope1) # not yet implemented
        self.eight_min_bar = CandleBar(period, scope2) # not yet implemented
        self.message = message

        self.upper_atr = 0.35
        self.lower_atr = 0.35
        self.can_sell = False
        self.entry_time = None

=======


class VWMAStrat(Strategy):

    def __init__(self, pair, portfolio, message='', period=60, shorttrend=5, longtrend=10):
        super().__init(pair, portfolio)
        self.message = message

        self.shorttrend = MovingWindow(period * ma1)
        self.longtrend = MovingWindow(period * ma2)
        self.entered = False
        self.prev_trend = True
>>>>>>> 2aa3cd31

    def __call__(self, tick):
        price, volume, timestamp = self.unpackTick(tick)

<<<<<<< HEAD
        self.five_min_bar.update(price, timestamp)
        self.eight_min_bar.update(price, timestamp)

        prev_crossover_time = self.prev_crossover_time
        prev_sell_time = self.prev_sell_time
        entry_time = self.entry_time
        can_sell = self.can_sell

        try:
            atr = self.five_min_bar.getAtr()
            belowatr = self.five_min_bar.WMA < price - self.lower_atr * atr
            aboveatr = min(self.five_min_bar.WMA, self.eight_min_bar.WMA) > price + self.upper_atr * atr
        except RuntimeWarning:
            return

        uptrend = self.five_min_bar.WMA > self.eight_min_bar.WMA
        downtrend = self.five_min_bar.WMA < self.eight_min_bar.WMA

        # @HARDCODE Buy/Sell message
        if self.hasCash() and not self.hasBalance() and belowatr:
            #logger.debug('ATR identified uptrend and below ATR band')
            if prev_crossover_time is None:
                prev_crossover_time = timestamp

            elif timestamp - prev_crossover_time >= self.timelag_required:

                amount = self.equity_at_risk * self.equity() / price
                self.buy(amount, price, timestamp, self.message)

                prev_crossover_time = None

                if uptrend:
                    can_sell = True
                elif downtrend:
                    can_sell = False
                entry_time = timestamp

        elif self.hasBalance():
            if not can_sell and uptrend:
                can_sell = True
            elif can_sell and downtrend:
                # logger.debug('ATR identified downtrend')
                if prev_crossover_time is None:
                    prev_crossover_time = timestamp

                elif timestamp - prev_crossover_time >= self.timelag_required:
                    self.sellAll(price, timestamp, self.message)
                    prev_crossover_time = None
                    prev_sell_time = timestamp
                    entry_time = None

        else:
            prev_crossover_time = None

        self.prev_crossover_time = prev_crossover_time
        self.prev_sell_time = prev_sell_time
        self.entry_time = entry_time
        self.can_sell = can_sell
=======
        self.shorttrend.update(price, volume, timestamp)
        self.longtrend.update(price, volume, timestamp)

        if self.prev_cross_time == None:
            self.prev_cross_time = timestamp
            return

        trend = self.shorttrend.avg > self.longtrend.avg

        # Checks if there has been a crossing of VWMA
        if self.prev_trend != trend:
            # Set new cross time and latest trend direction (True for up, False for down)
            self.prev_cross_time = timestamp
            self.prev_trend = trend

            if trend: trend_str = 'upwards'
            else: trend_str = 'downwards'

            logger.debug('VWMA identified crossing ' + trend_str)
            return

        # Filter out temporary breakouts in either direction
        elif timestamp < self.prev_cross_time + self.timelag_required:
            return

        # Confirm there has been a trend, set more readable variables
        else:
            confirm_up = trend
            confirm_down = not trend


        if not self.entered and self.hasCash() and confirm_up:
            self.buy(amount, self.message, price)
            self.entered = True

        elif self.entered and confirm_down:
            self.sell(amount, self.message, price)
            self.entered = False
>>>>>>> 2aa3cd31
<|MERGE_RESOLUTION|>--- conflicted
+++ resolved
@@ -1,10 +1,16 @@
 from ta import *
 from exchange import *
+from datetime import datetime
 
 import json
 import logging
-import datetime
+
 logger = logging.getLogger('Cryptle')
+
+
+# @HARDCODE @REGRESSION @TEMPORARY
+def appendTimestamp(msg, t):
+    return '{} At: {}'.format(msg, datetime.fromtimestamp(t).strftime("%d %H:%M;%S"))
 
 
 class Portfolio:
@@ -85,23 +91,14 @@
         return self.portfolio.equity()
 
 
-<<<<<<< HEAD
-    def buy(self, amount, price, timestamp, message=''):
-=======
     def buy(self, amount, message='', price=0):
->>>>>>> 2aa3cd31
         assert isinstance(amount, int) or isinstance(amount, float)
         assert isinstance(message, str)
         assert price >= 0
 
-<<<<<<< HEAD
-        logger.info('Buy  ' + str(amount) + ' ' + self.pair.upper() + ' @' + str(price) + ' ' + message + ' Then:' + str(datetime.datetime.fromtimestamp(timestamp)))
-        self.portfolio.deposit(self.pair, amount)
-=======
         logger.info('Buy  ' + str(amount) + ' ' + self.pair.upper() + ' @' + str(price) + ' ' + message)
 
         self.portfolio.deposit(self.pair, amount, price)
->>>>>>> 2aa3cd31
         self.portfolio.cash -= amount * price
 
         if price:
@@ -110,21 +107,13 @@
             return self.marketbuy(amount, message)
 
 
-<<<<<<< HEAD
-    def sell(self, amount, price, timestamp, message=''):
-=======
     def sell(self, amount, message='', price=0):
->>>>>>> 2aa3cd31
         assert isinstance(amount, int) or isinstance(amount, float)
         assert isinstance(message, str)
         assert price >= 0
 
-<<<<<<< HEAD
-        logger.info('Sell '  + str(amount) + ' ' + self.pair.upper() + ' @' + str(price) + ' ' + message + ' Then:'+ str(datetime.datetime.fromtimestamp(timestamp)))
-=======
         logger.info('Sell '  + str(amount) + ' ' + self.pair.upper() + ' @' + str(price) + ' ' + message)
 
->>>>>>> 2aa3cd31
         self.portfolio.withdraw(self.pair, amount)
         self.portfolio.cash += amount * price
 
@@ -137,7 +126,7 @@
     # @Inconsistent interface
     # @Deprecated
     # Fix the interface and it's dependent usage
-    def sellAll(self, price=0, message=''):
+    def sellAll(self, message='', price=0):
         return self.sell(self.portfolio.balance[self.pair], message, price)
 
 
@@ -168,13 +157,7 @@
         assert isinstance(message, str)
         assert price > 0
 
-<<<<<<< HEAD
-    def sellAll(self, price, timestamp, message=''):
-        amount = self.portfolio.balance[self.pair]
-        self.sell(amount, price, timestamp, message)
-=======
         return self.exchange.limitSell(self.pair, amount, price)
->>>>>>> 2aa3cd31
 
 
     @staticmethod
@@ -275,7 +258,7 @@
                 prev_crossover_time = timestamp
 
             elif timestamp - prev_crossover_time >= 5:
-                self.sellAll(price, self.message)
+                self.sellAll(self.message, price)
 
                 prev_crossover_time = None
                 prev_sell_time = timestamp
@@ -351,17 +334,11 @@
         self.prev_crossover_time = prev_crossover_time
         self.prev_sell_time = prev_sell_time
 
-<<<<<<< HEAD
+
+
 class WMAStrat(Strategy):
 
-    def __init__(self, pair, portfolio, message='[ATR]', period=180, scope1=5, scope2=8):
-=======
-
-
-class WMAStrat(Strategy):
-
     def __init__(self, pair, portfolio, message='[WMA]', period=60, scope1=5, scope2=8):
->>>>>>> 2aa3cd31
         super().__init__(pair, portfolio)
         self.five_min_bar = CandleBar(period, scope1) # not yet implemented
         self.eight_min_bar = CandleBar(period, scope2) # not yet implemented
@@ -391,38 +368,25 @@
 
         # @HARDCODE Buy/Sell message
         if self.hasCash() and not self.hasBalance() and uptrend and belowatr:
-<<<<<<< HEAD
-            #logger.debug('ATR identified uptrend and below ATR band')
-=======
-            logger.debug('WMA identified uptrend and below WMA band')
->>>>>>> 2aa3cd31
+            #logger.debug('WMA identified uptrend and below WMA band')
             if prev_crossover_time is None:
                 prev_crossover_time = timestamp
 
             elif timestamp - prev_crossover_time >= self.timelag_required:
 
                 amount = self.equity_at_risk * self.equity() / price
-<<<<<<< HEAD
-                self.buy(amount, price, timestamp, self.message)
-
-                prev_crossover_time = None
-
-        elif self.hasBalance() and (downtrend):
-            #logger.debug('ATR identified downtrend and above ATR band')
-=======
-                self.buy(amount, self.message, price)
+                self.buy(amount, appendTimestamp(self.message, timestamp), price)
 
                 prev_crossover_time = None
 
         elif self.hasBalance() and (downtrend or aboveatr):
-            logger.debug('WMA identified downtrend and above WMA band')
->>>>>>> 2aa3cd31
-
-            if prev_crossover_time is None:
-                prev_crossover_time = timestamp
-
-            elif timestamp - prev_crossover_time >= self.timelag_required:
-                self.sellAll(price, timestamp, self.message)
+            #logger.debug('WMA identified downtrend and above WMA band')
+
+            if prev_crossover_time is None:
+                prev_crossover_time = timestamp
+
+            elif timestamp - prev_crossover_time >= self.timelag_required:
+                self.sellAll(appendTimestamp(self.message, timestamp), price)
                 prev_crossover_time = None
                 prev_sell_time = timestamp
 
@@ -432,7 +396,6 @@
         self.prev_crossover_time = prev_crossover_time
         self.prev_sell_time = prev_sell_time
 
-<<<<<<< HEAD
 class WMAModStrat(Strategy):
 
     def __init__(self, pair, portfolio, message='[ATR]', period=180, scope1=5, scope2=8):
@@ -496,7 +459,7 @@
                     prev_crossover_time = timestamp
 
                 elif timestamp - prev_crossover_time >= self.timelag_required:
-                    self.sellAll(price, timestamp, self.message)
+                    self.sellAll(appendTimestamp(self.message, timestamp), price)
                     prev_crossover_time = None
                     prev_sell_time = timestamp
                     entry_time = None
@@ -520,27 +483,11 @@
         self.upper_atr = 0.35
         self.lower_atr = 0.35
         self.can_sell = False
-        self.entry_time = None
-
-=======
-
-
-class VWMAStrat(Strategy):
-
-    def __init__(self, pair, portfolio, message='', period=60, shorttrend=5, longtrend=10):
-        super().__init(pair, portfolio)
-        self.message = message
-
-        self.shorttrend = MovingWindow(period * ma1)
-        self.longtrend = MovingWindow(period * ma2)
-        self.entered = False
-        self.prev_trend = True
->>>>>>> 2aa3cd31
+        self.entry_time= None
 
     def __call__(self, tick):
         price, volume, timestamp = self.unpackTick(tick)
 
-<<<<<<< HEAD
         self.five_min_bar.update(price, timestamp)
         self.eight_min_bar.update(price, timestamp)
 
@@ -568,7 +515,7 @@
             elif timestamp - prev_crossover_time >= self.timelag_required:
 
                 amount = self.equity_at_risk * self.equity() / price
-                self.buy(amount, price, timestamp, self.message)
+                self.buy(amount, appendTimestamp(self.message, timestamp), price)
 
                 prev_crossover_time = None
 
@@ -587,7 +534,7 @@
                     prev_crossover_time = timestamp
 
                 elif timestamp - prev_crossover_time >= self.timelag_required:
-                    self.sellAll(price, timestamp, self.message)
+                    self.sellAll(appendTimestamp(self.message, timestamp), price)
                     prev_crossover_time = None
                     prev_sell_time = timestamp
                     entry_time = None
@@ -599,7 +546,23 @@
         self.prev_sell_time = prev_sell_time
         self.entry_time = entry_time
         self.can_sell = can_sell
-=======
+
+
+
+class VWMAStrat(Strategy):
+
+    def __init__(self, pair, portfolio, message='', period=60, shorttrend=5, longtrend=10):
+        super().__init(pair, portfolio)
+        self.message = message
+
+        self.shorttrend = MovingWindow(period * ma1)
+        self.longtrend = MovingWindow(period * ma2)
+        self.entered = False
+        self.prev_trend = True
+
+    def __call__(self, tick):
+        price, volume, timestamp = self.unpackTick(tick)
+
         self.shorttrend.update(price, volume, timestamp)
         self.longtrend.update(price, volume, timestamp)
 
@@ -637,5 +600,4 @@
 
         elif self.entered and confirm_down:
             self.sell(amount, self.message, price)
-            self.entered = False
->>>>>>> 2aa3cd31
+            self.entered = False