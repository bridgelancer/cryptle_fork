*.log
*.csv
<<<<<<< HEAD
*.xlsx
*.log_parsed
=======
*.txt

log/
sample/

>>>>>>> a69c9b22
__pycache__/
.DS_Store/
.vscode/<|MERGE_RESOLUTION|>--- conflicted
+++ resolved
@@ -1,15 +1,12 @@
 *.log
+*.log_parsed
 *.csv
-<<<<<<< HEAD
 *.xlsx
-*.log_parsed
-=======
 *.txt
 
 log/
 sample/
 
->>>>>>> a69c9b22
 __pycache__/
 .DS_Store/
 .vscode/