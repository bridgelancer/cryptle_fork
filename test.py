from ta import *
from exchange import *
from bitstamp import *
from strategy import *

import math
import logging
import time
import sys
import csv

formatter = logging.Formatter('%(name)s: %(asctime)s [%(levelname)s] %(message)s', '%Y-%m-%d %H:%M:%S')

logger = logging.getLogger('Cryptle')
logger.setLevel(logging.DEBUG)

bslog = logging.getLogger('Bitstamp')
bslog.setLevel(1)

fh = logging.FileHandler('test.log', mode='w')
fh.setLevel(logging.DEBUG)
fh.setFormatter(formatter)

bslog.addHandler(fh)
logger.addHandler(fh)


class TestStrat(Strategy):

    def __call__(self, tick):
        price, volume, timestamp = self.unpackTick(tick)
        self.buy(1, 'Testing Buy', price)
        self.sell(1, 'Testing Sell', price)


# Return a list ls, containing json ticks in entries

def testBuySell():
    port = Portfolio(1000)
    strat = Strategy('ethusd', port)
    strat.buy(1, price=1)
    strat.sell(1, price=1)


def testFunctor():
    port = Portfolio(1000)
    strat = TestStrat('ethusd', port)

    jsonstr = '{"price": 100, "amount": 1, "timestamp": 15411121919}'
    strat(jsonstr)


def testBitstampFeed():
    feed = BitstampFeed()

    feed.onTrade('btcusd', lambda x: logger.debug('Recieved BTC tick'))
    feed.onTrade('xrpusd', lambda x: logger.debug('Recieved XRP tick'))
    feed.onTrade('ethusd', lambda x: logger.debug('Recieved ETH tick'))
    feed.onTrade('ltcusd', lambda x: logger.debug('Recieved ETH tick'))
    feed.onTrade('bchusd', lambda x: logger.debug('Recieved ETH tick'))

    time.sleep(3)
    feed.pusher.disconnect()
    logger.debug('Disconnected from Bitstamp WebSockets')


def testBitstampREST():
    bs = BitstampREST()
    logger.debug(bs.getTicker('btcusd'))


def testEquity():
    port  = Portfolio(1000)
    strat = Strategy('ethusd', port)

    strat.buy(2, price=100)
    logger.debug(strat.equity_at_risk * strat.equity())
    logger.debug(strat.equity())
    logger.debug(strat.portfolio.cash)

    assert strat.equity() == 1000
    assert strat.portfolio.cash == 800


def testEquity():
    port  = Portfolio(1000)
    strat = Strategy('ethusd', port)
    strat.buy(2, price=100)

    assert strat.equity() == 1000
    assert strat.portfolio.cash == 800


def testCVWMA():
    line = [(i, 1, i) for i in range(15)]
    quad = [(i, i+1, i) for i in range(15)]
    sine = [(math.sin(i), 1, i) for i in range(15)]

    thre_line = ContinuousVWMA(3)
    thre_quad = ContinuousVWMA(3)
    thre_sine = ContinuousVWMA(3)

    five_line = ContinuousVWMA(5)
    five_quad = ContinuousVWMA(5)
    five_sine = ContinuousVWMA(5)

    five_ma = []
    thre_ma = []
    for tick in line:
        thre_line.update(tick[0], tick[1], tick[2])
        five_line.update(tick[0], tick[1], tick[2])
        thre_ma.append(thre_line.avg)
        five_ma.append(five_line.avg)

    assert thre_ma[3] == 2
    assert five_ma[13] == 11
    thre_ma.clear()
    five_ma.clear()

    for tick in quad:
        thre_quad.update(tick[0], tick[1], tick[2])
        five_quad.update(tick[0], tick[1], tick[2])
        thre_ma.append(thre_quad.avg)
        five_ma.append(five_quad.avg)

    logger.debug(str(thre_ma[3]) + ' ' + str(thre_ma[8]) + ' ' + str(thre_ma[13]))
    logger.debug(str(five_ma[3]) + ' ' + str(five_ma[8]) + ' ' + str(five_ma[13]))
    thre_ma.clear()
    five_ma.clear()

    for tick in sine:
        five_sine.update(tick[0], tick[1], tick[2])
        thre_sine.update(tick[0], tick[1], tick[2])
        thre_ma.append(thre_sine.avg)
        five_ma.append(five_sine.avg)

    logger.debug(str(thre_ma[3]) + ' ' + str(thre_ma[8]) + ' ' + str(thre_ma[13]))
    logger.debug(str(five_ma[3]) + ' ' + str(five_ma[8]) + ' ' + str(five_ma[13]))


<<<<<<< HEAD
=======
const = [(3, i) for i in range(1, 100)]
lin = [(i, i) for i in  range(1, 100)]
quad  = [(i**2, i) for i in range(1, 100)]


def testSMA():
    candle = CandleBar(1)
    sma = SMA(candle, 3)

    for tick in const:
        candle.update(tick[0], tick[1])
        if tick[1] < 5: continue
        else: assert sma.sma == 3

    for tick in lin:
        candle.update(tick[0], tick[1])
        if tick[1] < 5: continue
        else: assert sma.sma == tick[1] - 2


>>>>>>> 7884932a
def testWMA():

    candle = CandleBar(1)   # 1 second bar
    wma = WMA(candle, 5)    # 5 bar look ac

    for tick in const:
        candle.update(tick[0], tick[1])

    assert wma.wma == 3

    for tick in lin:
        candle.update(tick[0], tick[1])

    assert wma.wma - (293 / 3) < 1e-5


def testVWMAStrat():
    port = Portfolio(1000)
    vwma = VWMAStrat('bchusd', port, '[VWMA]', period=30)

    bs = BitstampFeed()
    bs.onTrade('bchusd', vwma)

    time.sleep(600)


if __name__ == '__main__':
<<<<<<< HEAD
    pair = sys.argv[1]
    testWMAModStrategy(pair)
=======
    testBuySell()
    testFunctor()
    testEquity()
    testCVWMA()
    testSMA()
    testWMA()

    testVWMAStrat()
>>>>>>> 7884932a
<|MERGE_RESOLUTION|>--- conflicted
+++ resolved
@@ -32,8 +32,6 @@
         self.buy(1, 'Testing Buy', price)
         self.sell(1, 'Testing Sell', price)
 
-
-# Return a list ls, containing json ticks in entries
 
 def testBuySell():
     port = Portfolio(1000)
@@ -138,8 +136,6 @@
     logger.debug(str(five_ma[3]) + ' ' + str(five_ma[8]) + ' ' + str(five_ma[13]))
 
 
-<<<<<<< HEAD
-=======
 const = [(3, i) for i in range(1, 100)]
 lin = [(i, i) for i in  range(1, 100)]
 quad  = [(i**2, i) for i in range(1, 100)]
@@ -160,7 +156,6 @@
         else: assert sma.sma == tick[1] - 2
 
 
->>>>>>> 7884932a
 def testWMA():
 
     candle = CandleBar(1)   # 1 second bar
@@ -188,16 +183,9 @@
 
 
 if __name__ == '__main__':
-<<<<<<< HEAD
-    pair = sys.argv[1]
-    testWMAModStrategy(pair)
-=======
     testBuySell()
     testFunctor()
     testEquity()
     testCVWMA()
     testSMA()
-    testWMA()
-
-    testVWMAStrat()
->>>>>>> 7884932a
+    testWMA()